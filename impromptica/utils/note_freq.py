--- conflicted
+++ resolved
@@ -91,30 +91,11 @@
     return notes
 
 
-<<<<<<< HEAD
-def frequency_to_note(freq):
-    """Returns the closest note value of the given frequency."""
-    if freq < 1.0:
-        freq = 1.0
-    return -int(round(12.0 * math.log(freq / 261.63) / math.log(2))) + 60
-
-
-def note_to_frequency(n):
-    """Returns the frequency of the given note value.
-
-    Our mapping of note values to frequencies matches the common convention
-    that the note C4 (middle C) is represented by the note value 60.
-    """
-    return 261.63 * (2.0 ** ((60 - n) / 12.0))
-
-
 def pitch_class(note):
     """Returns the pitch class for a given note."""
     return note % 12
 
 
-=======
->>>>>>> 3398ff4b
 def equal_temperament_note(freq):
     return note_to_frequency(frequency_to_note(freq))
 
